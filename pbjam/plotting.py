--- conflicted
+++ resolved
@@ -119,13 +119,6 @@
         else:
             raise ValueError('Unrecognized class type')
 
-<<<<<<< HEAD
-=======
-        # make dnu an intger multiple of bw
-        dnu -= dnu % (self.f[1] - self.f[0])
-        #nmin = np.floor(self.f.min() / dnu) + 1
-
->>>>>>> 61f7ac30
         if pg:
             peri = pg
         elif hasattr(self, 'pg'):
