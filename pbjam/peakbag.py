--- conflicted
+++ resolved
@@ -1,14 +1,3 @@
-<<<<<<< HEAD
-"""A class that performs high fidelity peakbagging of all identified modes,
-using the asypeakbag output as priors, and taking into account rotational
-and inclincational splitting."""
-
-import numpy as np
-from pbjam import epsilon, mcmc
-import lightkurve as lk
-
-"empty for now"
-=======
 """ Peakbagging individual peaks
 
 This module fits a model of lorentzians to the p-modes identified by the
@@ -204,5 +193,4 @@
 
     def __call__(self):
         fit = self.run_stan()
-        return get_output(fit)
->>>>>>> 2347e35d
+        return get_output(fit)