
<<<<<<< HEAD
from __future__ import division, print_function

import pytest
import numpy as np
from numpy.testing import (assert_almost_equal, assert_array_equal,
                           assert_allclose)
from ..priors import kde

solar_p = [np.log10(135.0), np.log10(3050.0), 1.25,
           0.5, -2.5, 1.5, 2.2, 0.0, 3.77, 0.8]
=======
# from __future__ import division, print_function

# import pytest
# import numpy as np
# from numpy.testing import (assert_almost_equal, assert_array_equal,
#                            assert_allclose)
# from ..priors import kde

# solar_p = [np.log10(135.0), np.log10(3050.0), 1.25,
#            0.5, -2.5, 1.5, 2.2, 0.0, 3.77, 0.8]
>>>>>>> 61f7ac30

# def test_prior_init():
#     ''' Test the kde init function '''
#     kde()

# def test_prior_select_prior_data():
#     ''' Check select prior data runs '''
#     prior = kde()
#     prior.select_prior_data(numax=[np.log10(30.0), 0.01])

# def test_prior_select_prior_data_toofew():
#     ''' Check a warning is raised is too few stars in prior '''
#     prior = kde()
#     with pytest.warns(UserWarning):
#         prior.select_prior_data(numax=[np.log10(30.0), 0.0001])

# def test_prior_select_prior_data_length():
#     ''' Checks that the prior data length is within tolerance '''
#     prior = kde()
#     with pytest.warns(UserWarning):
#         prior.select_prior_data(numax=[np.log10(30.0), 0.01])
#         assert(len(prior.prior_data) == 100)
#         prior.select_prior_data(numax=[np.log10(30.0), 0.001])
#         assert(len(prior.prior_data) == 100)
#         prior.select_prior_data(numax=[np.log10(30.0), 1.0])
#         assert(len(prior.prior_data) == 100)

<<<<<<< HEAD

=======
>>>>>>> 61f7ac30
# #@pytest.mark.slow
# #def test_make_kde():
# #    ''' Tests making the kde '''
# #    prior = kde()
# #    prior.log_obs = {'numax': [np.log10(30.0), 0.01]}
# #    prior.make_kde()
# #
# #def test_prior_prior():
# #    prior = kde()
# #    with pytest.warns(UserWarning):
# #        prior.log_obs = {'numax': [np.log10(3050.0), 0.01]}
# #        prior.make_kde()
# #        assert(np.exp(prior.prior(solar_p)) > 0)
<|MERGE_RESOLUTION|>--- conflicted
+++ resolved
@@ -1,16 +1,4 @@
 
-<<<<<<< HEAD
-from __future__ import division, print_function
-
-import pytest
-import numpy as np
-from numpy.testing import (assert_almost_equal, assert_array_equal,
-                           assert_allclose)
-from ..priors import kde
-
-solar_p = [np.log10(135.0), np.log10(3050.0), 1.25,
-           0.5, -2.5, 1.5, 2.2, 0.0, 3.77, 0.8]
-=======
 # from __future__ import division, print_function
 
 # import pytest
@@ -21,7 +9,6 @@
 
 # solar_p = [np.log10(135.0), np.log10(3050.0), 1.25,
 #            0.5, -2.5, 1.5, 2.2, 0.0, 3.77, 0.8]
->>>>>>> 61f7ac30
 
 # def test_prior_init():
 #     ''' Test the kde init function '''
@@ -49,10 +36,6 @@
 #         prior.select_prior_data(numax=[np.log10(30.0), 1.0])
 #         assert(len(prior.prior_data) == 100)
 
-<<<<<<< HEAD
-
-=======
->>>>>>> 61f7ac30
 # #@pytest.mark.slow
 # #def test_make_kde():
 # #    ''' Tests making the kde '''
