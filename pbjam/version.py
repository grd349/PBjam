--- conflicted
+++ resolved
@@ -1,5 +1 @@
-<<<<<<< HEAD
 __version__ = 'dev2.0.1'
-=======
-__version__ = '1.0.2'
->>>>>>> a03d1829
