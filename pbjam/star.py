--- conflicted
+++ resolved
@@ -119,16 +119,11 @@
                                            numax=self.numax,
                                            teff=self.teff,
                                            bp_rp=self.bp_rp)
-<<<<<<< HEAD
-        self.asy_result['summary'].to_csv(self.bpath + os.sep + f'asy_summary_{self.ID}.csv',
-                                          index=False)
-=======
 
         self.asy_result['summary'].to_csv(self.bpath + os.sep + f'asy_summary_{self.ID}.csv',
                                           index=False)
         self.asy_result['modeID'].to_csv(self.bpath + os.sep + f'asy_modeID_{self.ID}.csv',
                                           index=False)
->>>>>>> 404d2edb
 
         if self.store_chains:
             pass # TODO need to pickle the chains if requested.
