"""Fitting the asymptotic relation to an SNR spectrum

This module fits the asymptotic relation to the p-modes in a frequency range
around nu_max, the central frequency of the seismic mode envelope,
in a solar-like oscillator. Only l=0 and l=2 are fit, l=1 modes are ignored.

"""

import numpy as np
import pbjam as pb
import pandas as pd
import scipy.stats as scist
from .plotting import plotting
from .jar import to_log10, normal
from collections import OrderedDict

class asymp_spec_model():
    """Class for spectrum model using asymptotic relation.

    Parameters
    ---------_
    f : float, ndarray
        Array of frequency bins of the spectrum (muHz). Truncated to the range
        around numax.
    norders : int
        Number of radial order to fit

    Attributes
    ----------
    f : float, ndarray
        Array of frequency bins of the spectrum (muHz). Truncated to the range
        around numax.

    norders : int
        Number of radial order to fit

    """

    def __init__(self, f, norders):
        self.f = np.array([f]).flatten()
        self.norders = int(norders)


    def _get_nmax(self, dnu, numax, eps):
        """Compute radial order at numax.

        Compute the radial order at numax, which in this implimentation of the
        asymptotic relation is not necessarily integer.

        Parameters
        ----------
        numax : float
            Frequency of maximum power of the p-mode envelope (muHz).
        dnu : float
            Large separation of l=0 modes (muHz).
        eps : float
            Epsilon phase term in asymptotic relation (muHz).

        Returns
        -------
            nmax : float
                non-integer radial order of maximum power of the p-mode envelope

        """

        return numax / dnu - eps

    def _get_enns(self, nmax, norders):
        """Compute radial order numbers.

        Get the enns that will be included in the asymptotic relation fit.
        These are all integer.

        Parameters
        ----------
        nmax : float
            Frequency of maximum power of the p-mode envelope
        norders : int
            Total number of radial orders to consider

        Returns
        -------
        enns : ndarray
                Numpy array of norders radial orders (integers) around numax (nmax).

        """

        below = np.floor(nmax - np.floor(norders/2)).astype(int)
        above = np.floor(nmax + np.ceil(norders/2)).astype(int)

        # Handling of single input (during fitting), or array input when evaluating
        # the fit result
        if type(below) != np.ndarray:
            return np.arange(below, above)
        else:
            out = np.concatenate([np.arange(x, y) for x, y in zip(below, above)])
            return out.reshape(-1, norders)

    def _asymptotic_relation(self, numax, dnu, eps, alpha, norders):
        """ Compute the l=0 mode frequencies from the asymptotic relation for
        p-modes

        Parameters
        ----------
        numax : float
            Frequency of maximum power of the p-mode envelope (muHz).
        dnu : float
            Large separation of l=0 modes (muHz).
        eps : float
            Epsilon phase term in asymptotic relation (unitless).
        alpha : float
            Curvature factor of l=0 ridge (second order term, unitless).
        norders : int
            Number of desired radial orders to calculate frequncies for, centered
            around numax.

        Returns
        -------
        nu0s : ndarray
            Array of l=0 mode frequencies from the asymptotic relation (muHz).

        """

        nmax = self._get_nmax(dnu, numax, eps)
        enns = self._get_enns(nmax, norders)
        return (enns.T + eps + alpha/2*(enns.T - nmax)**2) * dnu


    def _P_envelope(self, nu, hmax, numax, width):
        """ Power of the seismic p-mode envelope

        Computes the power at frequency nu in the p-mode envelope from a Gaussian
        distribution. Used for computing mode heights.

        Parameters
        ----------
        nu : float
            Frequency (in muHz).

        hmax : float
            Height of p-mode envelope (in SNR).

        numax : float
            Frequency of maximum power of the p-mode envelope (in muHz).

        width : float
            Width of the p-mode envelope (in muHz).

        Returns
        -------
        h : float
            Power at frequency nu (in SNR)

        """

        return hmax * np.exp(- 0.5 * (nu - numax)**2 / width**2)

    def _lor(self, freq, h, w):
        """ Lorentzian to describe a mode.

        Parameters
        ----------
        freq : float
            Frequency of lorentzian (muHz).
        h : float
            Height of the lorentizan (SNR).
        w : float
            Full width of the lorentzian (log10(muHz)).

        Returns
        -------
        mode : ndarray
            The SNR as a function frequency for a lorentzian.

        """

        return h / (1.0 + 4.0/w**2*(self.f - freq)**2)


    def _pair(self, freq0, h, w, d02, hfac=0.7):
        """Define a pair as the sum of two Lorentzians.

        A pair is assumed to consist of an l=0 and an l=2 mode. The widths are
        assumed to be identical, and the height of the l=2 mode is scaled
        relative to that of the l=0 mode. The frequency of the l=2 mode is the
        l=0 frequency minus the small separation.

        Parameters
        ----------
        freq0 : float
            Frequency of the l=0 (muHz).
        h : float
            Height of the l=0 (SNR).
        w : float
            The mode width (identical for l=2 and l=0) (log10(muHz)).
        d02 : float
            The small separation (muHz).
        hfac : float, optional
            Ratio of the l=2 height to that of l=0 (unitless).

        Returns
        -------
        pair_model : array
            The SNR as a function of frequency of a mode pair.

        """

        pair_model = self._lor(freq0, h, w)
        pair_model += self._lor(freq0 - d02, h*hfac, w)
        return pair_model


    def model(self, dnu, numax, eps, d02, alpha, hmax, envwidth, modewidth,
              *args):
        """ Constructs a spectrum model from the asymptotic relation.

        The asymptotic relation for p-modes with angular degree, l=0, is
        defined as:

        nu_nl = (n + epsilon + alpha/2(n - nmax)**2) * log(dnu) ,

        where nmax = numax / dnu - epsilon.

        We separate the l=0 and l=2 modes by the small separation d02.

        Parameters
        ----------
        dnu : float
            Large separation log10(muHz)
        lognumax : float
            Frequency of maximum power of the p-mode envelope log10(muHz)

        eps : float
            Phase term of the asymptotic relation (unitless)
        alpha : float
            Curvature of the asymptotic relation log10(unitless)
        d02 : float
            Small separation log10(muHz)
        loghmax : float
            Gaussian height of p-mode envelope log10(SNR)
        logenvwidth : float
            Gaussian width of the p-mode envelope log10(muHz)
        logmodewidth : float
            Width of the modes (log10(muHz))
        *args : array-like
            List of additional parameters (Teff, bp_rp) that aren't actually
            used to construct the spectrum model, but just for evaluating the
            prior.

        Returns
        -------
        model : ndarray
            spectrum model around the p-mode envelope

        """

        f0s = self._asymptotic_relation(10**numax, 10**dnu, eps, 10**alpha, self.norders)
        Hs = self._P_envelope(f0s, 10**hmax, 10**numax, 10**envwidth)

        modewidth = 10**modewidth # widths are the same for all modes
        d02 = 10**d02

        mod = np.ones(len(self.f))
        for n in range(len(f0s)):
            mod += self._pair(f0s[n], Hs[n], modewidth, d02)
        return mod

    def __call__(self, p):
        """ Produce model of the asymptotic relation

        Parameters
        ----------
        p : list
            list of model parameters

        Returns
        -------
        model : array
            spectrum model around the p-mode envelope

        """

        return self.model(*p)


class asymptotic_fit(plotting, asymp_spec_model):
    """ Class for fitting a spectrum based on the asymptotic relation.

    Parameters
    ----------
    st : star class instance

    norders : int, optional
        Number of radial orders to fit

    Attributes
    ----------
    f : ndarray
        Numpy array of frequency bins of the spectrum (muHz).
    s : ndarray
        Numpy array of power in each frequency bin (SNR).
    sel : ndarray, bool
        Numpy array of boolean values specifying the frequency range to be
        considered in the asymptotic relation fit.
    model : asy_peakbag.model.model instance
        Function for computing a spectrum model given a set of parameters.
    bounds : ndarray
        Numpy array of upper and lower boundaries for the asymptotic relation
        fit. These limits truncate the likelihood function.
    gaussian : ndarray
        Numpy array of tuples of mean and sigma for Gaussian
        priors on each of the fit parameters (To be removed when full
        KDE is implimented).

    """

    def __init__(self, st, norders=None):
        self.pg = st.pg
        self.f = st.f
        self.s = st.s
        self.norders = norders
<<<<<<< HEAD
        self.obs = {'dnu': st.dnu, 'numax': st.numax, 'teff': st.teff, 'bp_rp': st.bp_rp}
        self.log_obs = {x: to_log10(*self.obs[x]) for x in self.obs.keys() if x != 'bp_rp'}

=======

        self._obs = st._obs
        self._log_obs = st._log_obs          
        self.prior_file = st.prior_file
        
>>>>>>> 61f7ac30
        self.par_names = ['dnu', 'numax', 'eps', 'd02', 'alpha', 'env_height',
                          'env_width', 'mode_width', 'teff', 'bp_rp']
        self.start_samples = st.kde.samples
        self.kde = st.kde.kde
        self.start = self._get_asy_start()
        lfreq, ufreq = self._get_freq_range()
        self.sel = (lfreq < self.f) & (self.f < ufreq)
        self.model = asymp_spec_model(self.f[self.sel], self.norders)

        st.asy_fit = self

    def __call__(self, method='mcmc'):
        """ Setup, run and parse the asymptotic relation fit using EMCEE.

        Keywords
        ----------
        method : string
            Default method is 'mcmc' that will call emcee but option
            to use 'nested' to call nested sampling by CPnest.

        Returns
        -------
        asy_result : Dict
            A dictionary of the modeID DataFrame and the summary DataFrame.

        """
        #self._start_init() # TODO - finish up this function

        if method not in ['mcmc', 'nested']:
            warnings.warn(f'Method {method} not found: Using method mcmc')
            method = 'mcmc'

        if method == 'mcmc':
            self.fit = pb.mcmc(np.median(self.start_samples, axis=0),
                               self.likelihood, self.prior)

            self.fit(start_samples=self.start_samples)

        elif method == 'nested':
            bounds = [[self.start_samples[:, n].min(),
                        self.start_samples[:, n].max()]
                        for n in range(len(self.par_names))]
            self.fit = pb.nested(self.par_names, bounds,
                                 self.likelihood, self.prior)

            self.fit()


        self.modeID = self.get_modeIDs(self.fit, self.norders)
        self.summary  = self._get_summary_stats(self.fit)
        self.samples = self.fit.flatchain
        self.acceptance = self.fit.acceptance

        return {'modeID': self.modeID, 'summary': self.summary}


    def prior(self, p):
        """ Calculates the log prior

        Evaluates the KDE for the parameters p. Additional hard/soft priors
        can be added here as needed to, e.g., apply boundaries to the fit.

        Hard constraints should be applied at the top so function exits early,
        if necessary.

        Parameters
        ----------
        p : array
            Array of model parameters

        Returns
        -------
        lp : real
            The log likelihood evaluated at p.

        """

        # d02/dnu < 0.2  (np.log10(0.2) ~ -0.7)
        if p[3] - p[0] > -0.7:
            return -np.inf

        lp = 0

        # Added linewidth constraints
        if (p[7] > self.start[7] + np.log10(1.5)):
            lp += normal(10**p[7], 10**self.start[7]*1.5, 10**self.start[7]*0.1)

        # Constraints from KDE
        lp += np.log(self.kde.pdf(p))

        return lp

    def likelihood(self, p):
        """ Likelihood function for set of model parameters

        Evaluates the likelihood function for a set of
        model parameters.  This includes the constraint from
        the observed variables.

        The code now includes a penalty to limit very large linewidth
        examples.  The penalty is very basic and in some cases where the
        true linewidth is much larger than the linewidth in the
        prior it will become informative.  For the most part this
        should not be a problem because if you  care about linewidths
        you should be using the outpout from the peakbag model.

        Parameters
        ----------
        p : array
            Array of model parameters

        Returns
        -------
        lnlike : float
            The log likelihood evaluated at p.

        """

        lnlike = 0

        # Constraint from input obs
<<<<<<< HEAD
        lnlike += normal(p[-2], *self.log_obs['teff'])
        lnlike += normal(p[-1], *self.obs['bp_rp'])

=======
        lnlike += normal(p[-2], *self._log_obs['teff'])
        lnlike += normal(p[-1], *self._obs['bp_rp'])
        
>>>>>>> 61f7ac30
        # Constraint from the periodogram
        mod = self.model(p)
        lnlike += -np.sum(np.log(mod) + self.s[self.sel] / mod)
        return lnlike


    def _get_summary_stats(self, fit):
        """ Make dataframe with fit summary statistics

        Creates a dataframe that contains various quantities that summarize the
        fit. Note, these are predominantly derived from the marginalized posteriors.

        Parameters
        ----------
        fit : mcmc.mcmc class instance
            mcmc class instances used in the fit

        Returns
        -------
        summary : pandas.DataFrame
            Dataframe with the summary statistics.

        """

        fc = fit.flatchain

        # Append here to add other statistics
        stats = OrderedDict({'mean' : np.mean(fc, axis = 0),
                             'std'  : np.std(fc, axis = 0),
                             'skew' : scist.skew(fc, axis = 0),
                             '2nd'  : np.percentile(fc,  2.27501, axis=0),
                             '16th' : np.percentile(fc, 15.86552, axis=0),
                             '50th' : np.percentile(fc, 50., axis=0),
                             '84th' : np.percentile(fc, 84.13447, axis=0),
                             '97th' : np.percentile(fc, 97.72498, axis=0),
                             'MAD'  : scist.median_absolute_deviation(fc, axis=0)})

        summary = pd.DataFrame(stats, index = self.par_names)

        return summary


    def get_modeIDs(self, fit, norders):
        """ Set mode ID in a dataframe

        Evaluates the asymptotic relation for each walker position from the
        MCMC fit. The median values of the resulting set of frequencies are
        then returned in a pandas.DataFrame

        Parameters
        ----------
        fit : mcmc.mcmc class instance
            mcmc class instances used in the fit
        norders : int
            Number of radial orders to output. Note that doesn't have to be
            the same as that used int he fit itself.

        Returns
        -------
        modeID : pandas.DataFrame
            Dataframe of radial order, n (best guess), angular degree, l,
            frequency and frequency error.

        """

        fc = fit.flatchain

        nu0_samps = self._asymptotic_relation(10**fc[:, 1], 10**fc[:, 0], fc[:, 2], 10**fc[:, 4], norders)
        nu2_samps = nu0_samps - 10**fc[:, 3]

        nus_med = np.median(np.array([nu0_samps, nu2_samps]), axis=2)
        nus_mad = scist.median_absolute_deviation(np.array([nu0_samps, nu2_samps]), axis=2)

        ells = np.array([2, 0]*norders)

        df = pd.DataFrame({'ell': ells, 'nu_med': np.zeros(len(ells)), 'nu_mad': np.zeros(len(ells))})

        df.at[::2, 'nu_med'] = nus_med[1, :]
        df.at[1::2, 'nu_med'] = nus_med[0, :]

        df.at[::2, 'nu_mad'] = nus_mad[1, :]
        df.at[1::2, 'nu_mad'] = nus_mad[0, :]

        return df



    def _get_asy_start(self):
        """ Get start averages for sampling
        """

        mu = np.median(self.start_samples, axis=0)
        start = [10**mu[0], 10**mu[1], mu[2], 10**mu[3], 10**mu[4], mu[5],
                 mu[6], mu[7], 10**mu[8], mu[9]]
        return start


    def _get_freq_range(self):
        """ Get frequency range for model
        """

        dnu, numax, eps = self.start[:3]

        nmax = self._get_nmax(dnu, numax, eps)
        enns = self._get_enns(nmax, self.norders)

        lfreq = (min(enns) - 1.25 + eps) * dnu
        ufreq = (max(enns) + 1.25 + eps) * dnu
        return lfreq, ufreq



    def _start_init(self, verbose=False):
        """ This is in pre-alpha

        Bodge a better starting point
        """

        like_start = np.ones(len(self.start_samples[:, 0]))
        for idx, samp in enumerate(self.start_samples):
            like_start[idx] = self.likelihood(samp)
        if verbose:
            print(f'Likelihood at the start : {np.max(like_start)}')
            print(f'Start params from init : {self.start_samples[np.argmax(like_start), :]}')<|MERGE_RESOLUTION|>--- conflicted
+++ resolved
@@ -319,17 +319,11 @@
         self.f = st.f
         self.s = st.s
         self.norders = norders
-<<<<<<< HEAD
-        self.obs = {'dnu': st.dnu, 'numax': st.numax, 'teff': st.teff, 'bp_rp': st.bp_rp}
-        self.log_obs = {x: to_log10(*self.obs[x]) for x in self.obs.keys() if x != 'bp_rp'}
-
-=======
 
         self._obs = st._obs
         self._log_obs = st._log_obs          
         self.prior_file = st.prior_file
         
->>>>>>> 61f7ac30
         self.par_names = ['dnu', 'numax', 'eps', 'd02', 'alpha', 'env_height',
                           'env_width', 'mode_width', 'teff', 'bp_rp']
         self.start_samples = st.kde.samples
@@ -451,15 +445,9 @@
         lnlike = 0
 
         # Constraint from input obs
-<<<<<<< HEAD
-        lnlike += normal(p[-2], *self.log_obs['teff'])
-        lnlike += normal(p[-1], *self.obs['bp_rp'])
-
-=======
         lnlike += normal(p[-2], *self._log_obs['teff'])
         lnlike += normal(p[-1], *self._obs['bp_rp'])
         
->>>>>>> 61f7ac30
         # Constraint from the periodogram
         mod = self.model(p)
         lnlike += -np.sum(np.log(mod) + self.s[self.sel] / mod)
